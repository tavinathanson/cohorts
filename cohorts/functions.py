--- conflicted
+++ resolved
@@ -98,29 +98,6 @@
     patient_to_mb = dict(cohort.as_dataframe(join_with="ensembl_coverage")[["patient_id", "MB"]].to_dict("split")["data"])
     return patient_to_mb
 
-def count_variants_function_builder(function_name, only_nonsynonymous=False, filterable_variant_function=None):
-    """
-    Creates a function that counts variants that are filtered by the provided filterable_variant_function.
-    The filterable_variant_function is a function that takes a filterable_variant and returns True or False.
-
-    Users of this builder need not worry about applying e.g. the Cohort's default `filter_fn`. That will be applied as well.
-    """
-    @count_function
-    def count(row, cohort, filter_fn, normalized_per_mb, **kwargs):
-        def count_filter_fn(filterable_variant, **kwargs):
-            assert filter_fn is not None, "filter_fn should never be None, but it is."
-            return ((filterable_variant_function(filterable_variant) if filterable_variant_function is not None else True) and
-                    filter_fn(filterable_variant, **kwargs))
-        patient_id = row["patient_id"]
-        return cohort.load_effects(
-            only_nonsynonymous=only_nonsynonymous,
-            patients=[cohort.patient_from_id(patient_id)],
-            filter_fn=count_filter_fn,
-            **kwargs)
-    count.__name__ = function_name
-    count.__doc__ = str("".join(inspect.getsourcelines(filterable_variant_function)[0])) if filterable_variant_function is not None else ""
-    return count
-
 
 def count_effects_function_builder(function_name, only_nonsynonymous, filterable_effect_function=None):
     """
@@ -147,35 +124,7 @@
                      str("".join(inspect.getsourcelines(filterable_effect_function)[0])) if filterable_effect_function is not None else "")
     return count
 
-def weighted_variants_function_builder(function_name, filterable_variant_function=None, data_trans=lambda row: row['alt_reads'], agg=sum):
-    """
-    """
-    @agg_function(agg)
-    def agg_fn(row, cohort, filter_fn, normalized_per_mb, **kwargs):
-        def variant_filter_fn(filterable_variant, **kwargs):
-            assert filter_fn is not None, "filter_fn should never be None, but it is."
-            return ((filterable_variant_function(filterable_variant) if filterable_variant_function is not None else True) and
-                    filter_fn(filterable_variant, **kwargs))
-        patient_id = row['patient_id']
-        variants = cohort.load_variants(
-            patients=[cohort.patient_from_id(patient_id)],
-            filter_fn=variant_filter_fn,
-            **kwargs)
-        try:
-            isovar_df = cohort.load_single_patient_isovar(patient=cohort.patient_from_id(patient_id), variants=variants[patient_id],
-                                                          epitope_lengths=[8,9,10,11])
-        except MissingBamFile as e:
-            logger.warning(str(e))
-            return {}
-        if len(isovar_df.index) == 0:
-            return {patient_id: [0]}
-        else:
-            return {patient_id: isovar_df.apply(data_trans, axis=1)}
-    agg_fn.__name__ = function_name
-    agg_fn.__doc__ = str("".join(inspect.getsourcelines(filterable_variant_function)[0])) if filterable_variant_function is not None else ""
-    return agg_fn
-
-def weighted_effects_function_builder(function_name, only_nonsynonymous, filterable_effect_function=None, data_trans=lambda row: row['alt_reads'], agg=sum):
+def read_count_function_builder(function_name, only_nonsynonymous, filterable_effect_function=None, data_trans=lambda row: row['alt_reads'], agg=sum):
     """
     """
     @agg_function(agg)
@@ -205,186 +154,6 @@
                       str("".join(inspect.getsourcelines(filterable_effect_function)[0])) if filterable_effect_function is not None else "")
     return agg_fn
 
-weighted_variant_count = weighted_variants_function_builder("weighted_variant_count")
-
-variant_count = count_variants_function_builder("variant_count")
-
-snv_count = count_variants_function_builder(
-    "snv_count",
-    filterable_variant_function=lambda filterable_variant: (
-        filterable_variant.variant.is_snv))
-
-indel_count = count_variants_function_builder(
-    "indel_count",
-    filterable_variant_function=lambda filterable_variant: (
-        filterable_variant.variant.is_indel))
-
-deletion_count = count_variants_function_builder(
-    "deletion_count",
-    filterable_variant_function=lambda filterable_variant: (
-        filterable_variant.variant.is_deletion))
-
-insertion_count = count_variants_function_builder(
-    "insertion_count",
-    filterable_variant_function=lambda filterable_variant: (
-        filterable_variant.variant.is_insertion))
-
-effect_count = count_effects_function_builder(
-    "effect_count",
-    only_nonsynonymous=False)
-
-<<<<<<< HEAD
-weighted_effect_count = weighted_effects_function_builder(
-    "weighted_effect_count",
-    only_nonsynonymous=False)
-=======
-nonsynonymous_effect_count = count_effects_function_builder(
-    "nonsynonymous_effect_count",
-    only_nonsynonymous=True)
->>>>>>> a9fdcd28
-
-nonsynonymous_snv_count = count_effects_function_builder(
-    "nonsynonymous_snv_count",
-    only_nonsynonymous=True,
-    filterable_effect_function=lambda filterable_effect: (
-        filterable_effect.variant.is_snv))
-
-missense_snv_count = count_effects_function_builder(
-    "missense_snv_count",
-    only_nonsynonymous=True,
-    filterable_effect_function=lambda filterable_effect: (
-        type(filterable_effect.effect) == Substitution and
-        filterable_effect.variant.is_snv))
-
-nonsynonymous_indel_count = count_effects_function_builder(
-    "nonsynonymous_indel_count",
-    only_nonsynonymous=True,
-    filterable_effect_function=lambda filterable_effect: (
-        filterable_effect.variant.is_indel))
-
-nonsynonymous_deletion_count = count_effects_function_builder(
-    "nonsynonymous_deletion_count",
-    only_nonsynonymous=True,
-    filterable_effect_function=lambda filterable_effect: (
-        filterable_effect.variant.is_deletion))
-
-nonsynonymous_insertion_count = count_effects_function_builder(
-    "nonsynonymous_insertion_count",
-    only_nonsynonymous=True,
-    filterable_effect_function=lambda filterable_effect: (
-        filterable_effect.variant.is_insertion))
-
-<<<<<<< HEAD
-exonic_variant_count = count_effects_function_builder(
-    "exonic_variant_count",
-    only_nonsynonymous=False,
-    filterable_effect_function=lambda filterable_effect: (
-        isinstance(filterable_effect.effect, Exonic)))
-
-exonic_frameshift_variant_count = count_effects_function_builder(
-    "exonic_frameshift_variant_count",
-    only_nonsynonymous=False,
-    filterable_effect_function=lambda filterable_effect: (
-        isinstance(filterable_effect.effect, Exonic) and
-        isinstance(filterable_effect.effect, FrameShift)))
-
-exonic_snv_count = count_effects_function_builder(
-    "exonic_snv_count",
-    only_nonsynonymous=False,
-    filterable_effect_function=lambda filterable_effect: (
-        isinstance(filterable_effect.effect, Exonic) and
-        filterable_effect.variant.is_snv))
-
-weighted_exonic_snv_count = weighted_effects_function_builder(
-    "weighted_exonic_snv_count",
-    only_nonsynonymous=False,
-    filterable_effect_function=lambda filterable_effect: (
-        isinstance(filterable_effect.effect, Exonic) and
-        filterable_effect.variant.is_snv))
-
-exonic_indel_count = count_effects_function_builder(
-    "exonic_indel_count",
-    only_nonsynonymous=False,
-    filterable_effect_function=lambda filterable_effect: (
-        isinstance(filterable_effect.effect, Exonic) and
-        filterable_effect.variant.is_indel))
-
-weighted_exonic_indel_count = weighted_effects_function_builder(
-    "weighted_exonic_indel_count",
-    only_nonsynonymous=False,
-    filterable_effect_function=lambda filterable_effect: (
-        isinstance(filterable_effect.effect, Exonic) and 
-        filterable_effect.variant.is_indel))
-
-exonic_deletion_count = count_effects_function_builder(
-    "exonic_deletion_count",
-    only_nonsynonymous=False,
-    filterable_effect_function=lambda filterable_effect: (
-        isinstance(filterable_effect.effect, Exonic) and
-        filterable_effect.variant.is_deletion))
-
-exonic_insertion_count = count_effects_function_builder(
-    "exonic_insertion_count",
-    only_nonsynonymous=False,
-    filterable_effect_function=lambda filterable_effect: (
-        isinstance(filterable_effect.effect, Exonic) and
-        filterable_effect.variant.is_insertion))
-
-frameshift_count = count_effects_function_builder(
-    "frameshift_count",
-    only_nonsynonymous=False, # Should not matter, because FrameShift extends NonsilentCodingMutation
-    filterable_effect_function=lambda filterable_effect: (
-        isinstance(filterable_effect.effect, FrameShift)))
-
-frameshift_indel_count = count_effects_function_builder(
-    "frameshift_indel_count",
-    only_nonsynonymous=False,
-    filterable_effect_function=lambda filterable_effect: (
-        filterable_effect.variant.is_indel and
-        isinstance(filterable_effect.effect, FrameShift)))
-
-exonic_frameshift_indel_count = count_effects_function_builder(
-    "exonic_frameshift_indel_count",
-    only_nonsynonymous=False,
-    filterable_effect_function=lambda filterable_effect: (
-        filterable_effect.variant.is_indel and
-        isinstance(filterable_effect.effect, FrameShift) and
-        isinstance(filterable_effect.effect, Exonic)))
-
-exonic_frameshift_deletion_count = count_effects_function_builder(
-    "exonic_frameshift_deletion_count",
-    only_nonsynonymous=False,
-    filterable_effect_function=lambda filterable_effect: (
-        filterable_effect.variant.is_deletion and
-        isinstance(filterable_effect.effect, FrameShift) and
-        isinstance(filterable_effect.effect, Exonic)))
-
-exonic_frameshift_insertion_count = count_effects_function_builder(
-    "exonic_frameshift_insertion_count",
-    only_nonsynonymous=False,
-    filterable_effect_function=lambda filterable_effect: (
-        filterable_effect.variant.is_insertion and
-        isinstance(filterable_effect.effect, FrameShift) and
-        isinstance(filterable_effect.effect, Exonic)))
-
-exonic_frameshift_snv_count = count_effects_function_builder(
-    "exonic_frameshift_snv_count",
-    only_nonsynonymous=False,
-    filterable_effect_function=lambda filterable_effect: (
-        filterable_effect.variant.is_snv and
-        isinstance(filterable_effect.effect, Exonic) and
-        isinstance(filterable_effect.effect, FrameShift)))
-
-=======
->>>>>>> a9fdcd28
-missense_snv_and_nonsynonymous_indel_count = count_effects_function_builder(
-    "missense_snv_and_nonsynonymous_indel_count",
-    only_nonsynonymous=True,
-    filterable_effect_function=lambda filterable_effect: (
-        (filterable_effect.variant.is_indel) or
-         (type(filterable_effect.effect) == Substitution and
-          filterable_effect.variant.is_snv)))
-
 def create_effect_filter(effect_name, effect_filter):
     def filter_by_type(func, name=None):
         @use_defaults
@@ -413,6 +182,27 @@
 only_deletion = create_effect_filter("deletion", lambda filterable_effect: filterable_effect.variant.is_deletion)
 only_stoploss = create_effect_filter("stoploss", lambda filterable_effect: isinstance(filterable_effect.effect, StopLoss))
 only_expressed = create_effect_filter("expressed", lambda filterable_effect: effect_expressed_filter(filterable_effect))
+only_nonsynonymous = create_effect_filter("nonsynonymous", lambda filterable_effect: filterable_effect.effect.modifies_protein_sequence)
+
+## base count functions
+read_count = read_count_function_builder("read_count", only_nonsynonymous=False)
+nonsynonymous_read_count = read_count_function_builder("nonsynonymous_read_count", only_nonsynonymous=True)
+variant_count = count_effects_function_builder("effect_count", only_nonsynonymous=False)
+nonsynonymous_effect_count = count_effects_function_builder("nonsynonymous_effect_count", only_nonsynonymous=True)
+nonsynonymous_variant_count = nonsynonymous_effect_count
+nonsynonymous_variant_count.__name__ = "nonsynonymous_variant_count"
+
+# main count functions, with custom names
+insertion_count = only_insertion(variant_count, name="insertion_count")
+snv_count = only_snv(variant_count, name="snv_count")
+indel_count = only_indel(variant_count, name="indel_count")
+deletion_count = only_deletion(variant_count, name="deletion_count")
+missense_snv_count = only_missense(snv_count)
+
+nonsynonymous_snv_count = only_nonsynonymous(snv_count)
+nonsynonymous_indel_count = only_nonsynonymous(indel_count)
+nonsynonymous_deletion_count = only_nonsynonymous(deletion_count)
+nonsynonymous_insertion_count = only_nonsynonymous(insertion_count)
 
 exonic_snv_count = only_exonic(snv_count)
 exonic_variant_count = only_exonic(variant_count)
@@ -430,6 +220,17 @@
 expressed_exonic_insertion_count = only_expressed(exonic_insertion_count)
 expressed_exonic_deletion_count = only_expressed(exonic_deletion_count)
 
+exonic_snv_read_count = only_exonic(only_snv(read_count))
+exonic_indel_read_count = only_exonic(only_indel(read_count))
+
+missense_snv_and_nonsynonymous_indel_count = count_effects_function_builder(
+    "missense_snv_and_nonsynonymous_indel_count",
+    only_nonsynonymous=True,
+    filterable_effect_function=lambda filterable_effect: (
+        (filterable_effect.variant.is_indel) or
+         (type(filterable_effect.effect) == Substitution and
+          filterable_effect.variant.is_snv)))
+
 @count_function
 def neoantigen_count(row, cohort, filter_fn, normalized_per_mb, **kwargs):
     patient = cohort.patient_from_id(row["patient_id"])
@@ -446,71 +247,6 @@
                             only_expressed=True,
                             **kwargs)
 
-<<<<<<< HEAD
-@use_defaults
-def expressed_exonic_indel_count(row, cohort, filter_fn, normalized_per_mb, **kwargs):
-    def expressed_filter_fn(filterable_effect, **kwargs):
-        assert filter_fn is not None, "filter_fn should never be None, but it is."
-        return filter_fn(filterable_effect) and effect_expressed_filter(filterable_effect)
-    return exonic_indel_count(row=row,
-                              cohort=cohort,
-                              filter_fn=expressed_filter_fn,
-                              normalized_per_mb=normalized_per_mb, **kwargs)
-
-@use_defaults
-def expressed_exonic_insertion_count(row, cohort, filter_fn, normalized_per_mb, **kwargs):
-    def expressed_filter_fn(filterable_effect, **kwargs):
-        assert filter_fn is not None, "filter_fn should never be None, but it is."
-        return filter_fn(filterable_effect) and effect_expressed_filter(filterable_effect)
-    return exonic_insertion_count(row=row,
-                              cohort=cohort,
-                              filter_fn=expressed_filter_fn,
-                              normalized_per_mb=normalized_per_mb, **kwargs)
-
-@use_defaults
-def expressed_exonic_variant_count(row, cohort, filter_fn, normalized_per_mb, **kwargs):
-    def expressed_filter_fn(filterable_effect, **kwargs):
-        assert filter_fn is not None, "filter_fn should never be None, but it is."
-        return filter_fn(filterable_effect) and effect_expressed_filter(filterable_effect)
-    return exonic_variant_count(row=row,
-                              cohort=cohort,
-                              filter_fn=expressed_filter_fn,
-                              normalized_per_mb=normalized_per_mb, **kwargs)
-
-@use_defaults
-def expressed_exonic_frameshift_snv_count(row, cohort, filter_fn, normalized_per_mb, **kwargs):
-    def expressed_filter_fn(filterable_effect, **kwargs):
-        assert filter_fn is not None, "filter_fn should never be None, but it is."
-        return filter_fn(filterable_effect) and effect_expressed_filter(filterable_effect)
-    return exonic_frameshift_snv_count(row=row,
-                              cohort=cohort,
-                              filter_fn=expressed_filter_fn,
-                              normalized_per_mb=normalized_per_mb, **kwargs)
-
-@use_defaults
-def expressed_exonic_frameshift_indel_count(row, cohort, filter_fn, normalized_per_mb, **kwargs):
-    def expressed_filter_fn(filterable_effect, **kwargs):
-        assert filter_fn is not None, "filter_fn should never be None, but it is."
-        return filter_fn(filterable_effect) and effect_expressed_filter(filterable_effect)
-    return exonic_frameshift_indel_count(row=row,
-                              cohort=cohort,
-                              filter_fn=expressed_filter_fn,
-                              normalized_per_mb=normalized_per_mb, **kwargs)
-
-
-
-@use_defaults
-def expressed_exonic_deletion_count(row, cohort, filter_fn, normalized_per_mb, **kwargs):
-    def expressed_filter_fn(filterable_effect, **kwargs):
-        assert filter_fn is not None, "filter_fn should never be None, but it is."
-        return filter_fn(filterable_effect) and effect_expressed_filter(filterable_effect)
-    return exonic_deletion_count(row=row,
-                              cohort=cohort,
-                              filter_fn=expressed_filter_fn,
-                              normalized_per_mb=normalized_per_mb, **kwargs)
-
-=======
->>>>>>> a9fdcd28
 def median_vaf_purity(row, cohort, **kwargs):
     """
     Estimate purity based on 2 * median VAF.
@@ -529,4 +265,55 @@
         filterable_variant = FilterableVariant(variant, variants, patient)
         return variant_stats_from_variant(variant, filterable_variant.variant_metadata).tumor_stats.variant_allele_frequency
     vafs = [grab_vaf(variant) for variant in variants]
-    return 2 * pd.Series(vafs).median()+    return 2 * pd.Series(vafs).median()
+
+## keep these around for testing
+@use_defaults
+def expressed_exonic_indel_count1(row, cohort, filter_fn, normalized_per_mb, **kwargs):
+    def expressed_filter_fn(filterable_effect, **kwargs):
+        assert filter_fn is not None, "filter_fn should never be None, but it is."
+        return filter_fn(filterable_effect) and effect_expressed_filter(filterable_effect)
+    return exonic_indel_count(row=row,
+                              cohort=cohort,
+                              filter_fn=expressed_filter_fn,
+                              normalized_per_mb=normalized_per_mb, **kwargs)
+
+@use_defaults
+def expressed_exonic_insertion_count1(row, cohort, filter_fn, normalized_per_mb, **kwargs):
+    def expressed_filter_fn(filterable_effect, **kwargs):
+        assert filter_fn is not None, "filter_fn should never be None, but it is."
+        return filter_fn(filterable_effect) and effect_expressed_filter(filterable_effect)
+    return exonic_insertion_count(row=row,
+                              cohort=cohort,
+                              filter_fn=expressed_filter_fn,
+                              normalized_per_mb=normalized_per_mb, **kwargs)
+
+@use_defaults
+def expressed_exonic_variant_count1(row, cohort, filter_fn, normalized_per_mb, **kwargs):
+    def expressed_filter_fn(filterable_effect, **kwargs):
+        assert filter_fn is not None, "filter_fn should never be None, but it is."
+        return filter_fn(filterable_effect) and effect_expressed_filter(filterable_effect)
+    return exonic_variant_count(row=row,
+                              cohort=cohort,
+                              filter_fn=expressed_filter_fn,
+                              normalized_per_mb=normalized_per_mb, **kwargs)
+
+@use_defaults
+def expressed_exonic_frameshift_snv_count1(row, cohort, filter_fn, normalized_per_mb, **kwargs):
+    def expressed_filter_fn(filterable_effect, **kwargs):
+        assert filter_fn is not None, "filter_fn should never be None, but it is."
+        return filter_fn(filterable_effect) and effect_expressed_filter(filterable_effect)
+    return exonic_frameshift_snv_count(row=row,
+                              cohort=cohort,
+                              filter_fn=expressed_filter_fn,
+                              normalized_per_mb=normalized_per_mb, **kwargs)
+
+@use_defaults
+def expressed_exonic_frameshift_indel_count1(row, cohort, filter_fn, normalized_per_mb, **kwargs):
+    def expressed_filter_fn(filterable_effect, **kwargs):
+        assert filter_fn is not None, "filter_fn should never be None, but it is."
+        return filter_fn(filterable_effect) and effect_expressed_filter(filterable_effect)
+    return exonic_frameshift_indel_count(row=row,
+                              cohort=cohort,
+                              filter_fn=expressed_filter_fn,
+                              normalized_per_mb=normalized_per_mb, **kwargs)
