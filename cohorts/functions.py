--- conflicted
+++ resolved
@@ -16,11 +16,8 @@
 from .varcode_utils import FilterableVariant
 from .utils import first_not_none_param, get_logger
 from .variant_stats import variant_stats_from_variant
-<<<<<<< HEAD
 from .errors import MissingBamFile
-=======
 from .compose import composable
->>>>>>> 167d0492
 
 from functools import wraps
 import numpy as np
@@ -109,21 +106,14 @@
     patient_to_mb = dict(cohort.as_dataframe(join_with="ensembl_coverage")[["patient_id", "MB"]].to_dict("split")["data"])
     return patient_to_mb
 
-<<<<<<< HEAD
-def count_effects_function_builder(function_name, only_nonsynonymous, filterable_effect_function=None):
-    """
-    Create a function that counts effects that are filtered by the provided filterable_effect_function.
-    The filterable_effect_function is a function that takes a filterable_effect and returns True or False.
-=======
 def count_effects(filter_effects=None, function_name=None):
     """
     Create a function that counts effects that are filtered by the provided filter_effects function.
     The filter_effects function should take a filterable_effect and return a True or False for each variant.
 
-    May of the provided effect_filters are "composable", meaning you can call this as follows:
+    Many of the provided effect_filters are "composable", meaning you can call this as follows:
         `exonic_snv_count = count_effects(is_exonic & is_snv)`
         See `cohorts.composable` for more details.
->>>>>>> 167d0492
 
     Users of this builder need not worry about applying e.g. the Cohort's default `filter_fn`. That will be applied as well.
     """
@@ -147,22 +137,21 @@
                                    "count"])
     else:
         count.__name__ = "effect_count"
-    count.__doc__ = "Number of variant effects, filtered: " + str("".join(filter_effects.__doc__) if filter_effects is not None else "")
+    count.__doc__ = "Number of variant effects, filtered: " + str(str(filter_effects.__doc__) if filter_effects is not None else "")
     return count
 
-<<<<<<< HEAD
-def read_count_function_builder(function_name, only_nonsynonymous, filterable_effect_function=None, data_trans=lambda row: row['alt_reads'], agg=sum):
+def count_reads(filter_effects=None, function_name=None, data_trans=lambda row: row['alt_reads'], agg=sum):
     """
     """
     @agg_function(agg)
     def agg_fn(row, cohort, filter_fn, normalized_per_mb, **kwargs):
         def effect_filter_fn(filterable_effect, **kwargs):
             assert filter_fn is not None, "filter_fn should never be None, but it is."
-            return ((filterable_effect_function(filterable_effect) if filterable_effect_function is not None else True) and
+            return ((filter_effects(filterable_effect) if filter_effects is not None else True) and
                     filter_fn(filterable_effect, **kwargs))
         patient_id = row["patient_id"]
         effects = cohort.load_effects(
-            only_nonsynonymous=only_nonsynonymous,
+            only_nonsynonymous=False,
             patients=[cohort.patient_from_id(patient_id)],
             filter_fn=effect_filter_fn,
             **kwargs)
@@ -176,11 +165,17 @@
             return {patient_id: [0]}
         else:
             return {patient_id: isovar_df.apply(data_trans, axis=1)}
-    agg_fn.__name__ = function_name
-    agg_fn.__doc__ = (("only_nonsynonymous=%s\n" % only_nonsynonymous) + 
-                      str("".join(inspect.getsourcelines(filterable_effect_function)[0])) if filterable_effect_function is not None else "")
+    if function_name is not None:
+        agg_fn.__name__ = function_name
+    elif filter_effects is not None:
+        agg_fn.__name__ = "_".join([re.sub(string=filter_effects.__name__, pattern="is_", repl=""),
+                                   "count"])
+    else:
+        agg_fn.__name__ = "read_count"
+    agg_fn.__doc__ = "{} of reads ({}), filtered: {}".format(
+        agg.__name__, str(data_trans), str(filter_effects.__doc__) if filter_effects is not None else "")
     return agg_fn
-=======
+
 def create_effect_filter(effect_name, effect_filter):
     """
     Return a composable filter function that applies the provided effect_filter 
@@ -199,7 +194,6 @@
     effect_filter: (function)
       function taking a single input (filterable_effect) & returning a boolean
       only effects for which the filter returns True will be utilized.
->>>>>>> 167d0492
 
     Returns
     -------
@@ -224,28 +218,6 @@
     filter_by_type.__doc__ = "Return a new count function limited to {} effects".format(effect_name)
     return filter_by_type
 
-<<<<<<< HEAD
-def is_exonic(filterable_effect):
-    return isinstance(filterable_effect.effect, Exonic)
-def is_frameshift(filterable_effect):
-    return isinstance(filterable_effect.effect, Frameshift)
-def is_snv(filterable_effect):
-    return filterable_effect.variant.is_snv
-def is_indel(filterable_effect):
-    return filterable_effect.variant.is_indel
-def is_missense(filterable_effect):
-    return type(filterable_effect.effect) == Substitution
-def is_insertion(filterable_effect):
-    return filterable_effect.variant.is_insertion
-def is_deletion(filterable_effect):
-    return filterable_effect.variant.is_deletion
-def is_stoploss(filterable_effect):
-    return isinstance(filterable_effect.effect, StopLoss)
-def is_expressed(filterable_effect):
-    return effect_expressed_filter(filterable_effect)
-def is_nonsynonymous(filterable_effect):
-    return filterable_effect.effect.modifies_protein_sequence
-=======
 @composable
 def is_exonic(filterable_effect):
     return isinstance(filterable_effect.effect, Exonic)
@@ -281,7 +253,6 @@
     return (filterable_effect.variant.is_indel or
          (type(filterable_effect.effect) == Substitution and
                     filterable_effect.variant.is_snv))
->>>>>>> 167d0492
 
 only_exonic = create_effect_filter("exonic", is_exonic)
 only_frameshift = create_effect_filter("frameshift", is_frameshift)
@@ -295,11 +266,10 @@
 only_nonsynonymous = create_effect_filter("nonsynonymous", is_nonsynonymous)
 
 ## base count functions
-<<<<<<< HEAD
-read_count = read_count_function_builder("read_count", only_nonsynonymous=False)
-nonsynonymous_read_count = read_count_function_builder("nonsynonymous_read_count", only_nonsynonymous=True)
-effect_count = count_effects_function_builder("effect_count", only_nonsynonymous=False)
-nonsynonymous_effect_count = count_effects_function_builder("nonsynonymous_effect_count", only_nonsynonymous=True)
+read_count = count_reads(function_name="read_count")
+nonsynonymous_read_count = count_reads(is_nonsynonymous, "nonsynonymous_read_count")
+effect_count = count_effects(function_name="effect_count")
+nonsynonymous_effect_count = count_effects(is_nonsynonymous, function_name="nonsynonymous_effect_count")
 
 # for effect counts, make equivalent functions named "variants" (for backwards compat)
 nonsynonymous_variant_count = nonsynonymous_effect_count
@@ -313,23 +283,6 @@
 indel_count = only_indel(variant_count, name="indel_count")
 deletion_count = only_deletion(variant_count, name="deletion_count")
 
-=======
-effect_count = count_effects(function_name="effect_count")
-nonsynonymous_effect_count = count_effects(is_nonsynonymous, function_name="nonsynonymous_effect_count")
-
-# for effect counts, make equivalent functions named "variants" (for backwards compat)
-nonsynonymous_variant_count = nonsynonymous_effect_count
-nonsynonymous_variant_count.__name__ = "nonsynonymous_variant_count"
-variant_count = effect_count
-variant_count.__name__ = "variant_count"
-
-# main count functions, with custom names
-insertion_count = only_insertion(variant_count, name="insertion_count")
-snv_count = only_snv(variant_count, name="snv_count")
-indel_count = only_indel(variant_count, name="indel_count")
-deletion_count = only_deletion(variant_count, name="deletion_count")
-
->>>>>>> 167d0492
 # other common count functions
 missense_snv_count = only_missense(snv_count)
 nonsynonymous_snv_count = only_nonsynonymous(snv_count)
@@ -347,6 +300,7 @@
 exonic_frameshift_deletion_count = only_exonic(only_frameshift(deletion_count))
 exonic_frameshift_insertion_count = only_exonic(only_frameshift(insertion_count))
 exonic_frameshift_indel_count = only_exonic(only_frameshift(indel_count))
+exonic_frameshift_snv_count = only_exonic(only_frameshift(snv_count))
 
 # expressed counts
 expressed_missense_snv_count = only_expressed(missense_snv_count)
@@ -356,21 +310,12 @@
 expressed_exonic_insertion_count = only_expressed(exonic_insertion_count)
 expressed_exonic_deletion_count = only_expressed(exonic_deletion_count)
 
-<<<<<<< HEAD
 # expressed read counts
 exonic_snv_read_count = only_exonic(only_snv(read_count))
 exonic_indel_read_count = only_exonic(only_indel(read_count))
 
-missense_snv_and_nonsynonymous_indel_count = count_effects_function_builder(
-    "missense_snv_and_nonsynonymous_indel_count",
-    only_nonsynonymous=True,
-    filterable_effect_function=lambda filterable_effect: (
-        (filterable_effect.variant.is_indel) or
-         (type(filterable_effect.effect) == Substitution and
-          filterable_effect.variant.is_snv)))
-=======
-missense_snv_and_nonsynonymous_indel_count = count_effects(is_missense_snv_or_nonsynonymous_indel)
->>>>>>> 167d0492
+missense_snv_and_nonsynonymous_indel_count = count_effects(is_missense_snv_or_nonsynonymous_indel,
+                                                          function_name = "missense_snv_and_nonsynonymous_indel_count")
 
 @count_function
 def neoantigen_count(row, cohort, filter_fn, normalized_per_mb, **kwargs):
@@ -406,55 +351,4 @@
         filterable_variant = FilterableVariant(variant, variants, patient)
         return variant_stats_from_variant(variant, filterable_variant.variant_metadata).tumor_stats.variant_allele_frequency
     vafs = [grab_vaf(variant) for variant in variants]
-    return 2 * pd.Series(vafs).median()
-
-## keep these around for testing
-@use_defaults
-def expressed_exonic_indel_count1(row, cohort, filter_fn, normalized_per_mb, **kwargs):
-    def expressed_filter_fn(filterable_effect, **kwargs):
-        assert filter_fn is not None, "filter_fn should never be None, but it is."
-        return filter_fn(filterable_effect) and effect_expressed_filter(filterable_effect)
-    return exonic_indel_count(row=row,
-                              cohort=cohort,
-                              filter_fn=expressed_filter_fn,
-                              normalized_per_mb=normalized_per_mb, **kwargs)
-
-@use_defaults
-def expressed_exonic_insertion_count1(row, cohort, filter_fn, normalized_per_mb, **kwargs):
-    def expressed_filter_fn(filterable_effect, **kwargs):
-        assert filter_fn is not None, "filter_fn should never be None, but it is."
-        return filter_fn(filterable_effect) and effect_expressed_filter(filterable_effect)
-    return exonic_insertion_count(row=row,
-                              cohort=cohort,
-                              filter_fn=expressed_filter_fn,
-                              normalized_per_mb=normalized_per_mb, **kwargs)
-
-@use_defaults
-def expressed_exonic_variant_count1(row, cohort, filter_fn, normalized_per_mb, **kwargs):
-    def expressed_filter_fn(filterable_effect, **kwargs):
-        assert filter_fn is not None, "filter_fn should never be None, but it is."
-        return filter_fn(filterable_effect) and effect_expressed_filter(filterable_effect)
-    return exonic_variant_count(row=row,
-                              cohort=cohort,
-                              filter_fn=expressed_filter_fn,
-                              normalized_per_mb=normalized_per_mb, **kwargs)
-
-@use_defaults
-def expressed_exonic_frameshift_snv_count1(row, cohort, filter_fn, normalized_per_mb, **kwargs):
-    def expressed_filter_fn(filterable_effect, **kwargs):
-        assert filter_fn is not None, "filter_fn should never be None, but it is."
-        return filter_fn(filterable_effect) and effect_expressed_filter(filterable_effect)
-    return exonic_frameshift_snv_count(row=row,
-                              cohort=cohort,
-                              filter_fn=expressed_filter_fn,
-                              normalized_per_mb=normalized_per_mb, **kwargs)
-
-@use_defaults
-def expressed_exonic_frameshift_indel_count1(row, cohort, filter_fn, normalized_per_mb, **kwargs):
-    def expressed_filter_fn(filterable_effect, **kwargs):
-        assert filter_fn is not None, "filter_fn should never be None, but it is."
-        return filter_fn(filterable_effect) and effect_expressed_filter(filterable_effect)
-    return exonic_frameshift_indel_count(row=row,
-                              cohort=cohort,
-                              filter_fn=expressed_filter_fn,
-                              normalized_per_mb=normalized_per_mb, **kwargs)
+    return 2 * pd.Series(vafs).median()