# Copyright (c) 2017. Mount Sinai School of Medicine
#
# Licensed under the Apache License, Version 2.0 (the "License");
# you may not use this file except in compliance with the License.
# You may obtain a copy of the License at
#
#     http://www.apache.org/licenses/LICENSE-2.0
#
# Unless required by applicable law or agreed to in writing, software
# distributed under the License is distributed on an "AS IS" BASIS,
# WITHOUT WARRANTIES OR CONDITIONS OF ANY KIND, either express or implied.
# See the License for the specific language governing permissions and
# limitations under the License.

import warnings

class DataFrameLoader(object):
    """
    Wraps a `DataFrame` with some information on how to join it.

    Parameters
    __________
    name : str
        The name of the dataframe, to easily reference it.
    load_dataframe : function
        A function that returns the `DataFrame` object.
    join_on_right : str
        The column of the `DataFrame` to join on (i.e. the patient
        ID column name).
    join_on_left: str
<<<<<<< HEAD
        The corresponding column in the `cohorts.Patient.additional_data` 
=======
        The corresponding column in the `cohorts.Patient.additional_data`
>>>>>>> c5844cd9
	to join on, if not the `id` (which is the default).
    """
    def __init__(self,
                 name,
                 load_dataframe,
                 join_on=None,
                 join_on_right="patient_id",
                 join_on_left="patient_id"):
        self.name = name
        self.load_dataframe = load_dataframe
<<<<<<< HEAD
        if join_on:
=======
        if join_on is not None:
>>>>>>> c5844cd9
            warnings.warn("`join_on` parameter is deprecated. Please use `join_on_right` instead.", DeprecationWarning)
            self.join_on_right = join_on
        else:
            self.join_on_right = join_on_right
        self.join_on_left = join_on_left<|MERGE_RESOLUTION|>--- conflicted
+++ resolved
@@ -28,11 +28,7 @@
         The column of the `DataFrame` to join on (i.e. the patient
         ID column name).
     join_on_left: str
-<<<<<<< HEAD
-        The corresponding column in the `cohorts.Patient.additional_data` 
-=======
         The corresponding column in the `cohorts.Patient.additional_data`
->>>>>>> c5844cd9
 	to join on, if not the `id` (which is the default).
     """
     def __init__(self,
@@ -43,11 +39,7 @@
                  join_on_left="patient_id"):
         self.name = name
         self.load_dataframe = load_dataframe
-<<<<<<< HEAD
-        if join_on:
-=======
         if join_on is not None:
->>>>>>> c5844cd9
             warnings.warn("`join_on` parameter is deprecated. Please use `join_on_right` instead.", DeprecationWarning)
             self.join_on_right = join_on
         else:
