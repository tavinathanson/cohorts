--- conflicted
+++ resolved
@@ -661,12 +661,7 @@
             else:
                 merged_variants = self._merge_variant_collections(variant_collections, self.merge_type)
         except IOError:
-<<<<<<< HEAD
-            logger.warning("Error reading from variant files for patient {}".format(patient.id))
-=======
             logger.error("Error reading from variant files for patient {}".format(patient.id))
->>>>>>> 1c0429fb
-            no_variants = True
 
         # Note that this is the number of variant collections and not the number of
         # variants. 0 variants will lead to 0 neoantigens, for example, but 0 variant
