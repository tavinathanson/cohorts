# Copyright (c) 2017. Mount Sinai School of Medicine
#
# Licensed under the Apache License, Version 2.0 (the "License");
# you may not use this file except in compliance with the License.
# You may obtain a copy of the License at
#
#     http://www.apache.org/licenses/LICENSE-2.0
#
# Unless required by applicable law or agreed to in writing, software
# distributed under the License is distributed on an "AS IS" BASIS,
# WITHOUT WARRANTIES OR CONDITIONS OF ANY KIND, either express or implied.
# See the License for the specific language governing permissions and
# limitations under the License.

from os import path, makedirs
from shutil import rmtree
import pandas as pd
import seaborn as sb
import json
import warnings
import pprint
from copy import copy
import dill
import hashlib
import inspect
import logging
import pickle
import numpy as np

# pylint doesn't like this line
# pylint: disable=no-name-in-module
from types import FunctionType

import vap  ## vcf-annotate-polyphen
from sqlalchemy import create_engine

from pyensembl import cached_release

import varcode
from varcode import EffectCollection, VariantCollection
from mhctools import NetMHCcons, EpitopeCollection
from topiary import predict_epitopes_from_variants, epitopes_to_dataframe
from topiary.sequence_helpers import contains_mutant_residues
from isovar.allele_reads import reads_overlapping_variants
from isovar.protein_sequences import reads_generator_to_protein_sequences_generator, protein_sequences_generator_to_dataframe
from pysam import AlignmentFile
from scipy.stats import pearsonr
from collections import defaultdict
from tqdm import tqdm

from .dataframe_loader import DataFrameLoader
from .utils import DataFrameHolder, first_not_none_param, filter_not_null, InvalidDataError, strip_column_names as _strip_column_names, get_logger, get_cache_dir
from .utils import get_function_name, make_hash, hash_function
from .provenance import compare_provenance
from .survival import plot_kmf
from .plot import mann_whitney_plot, fishers_exact_plot, roc_curve_plot, stripboxplot, CorrelationResults
from .model import cohort_coxph, cohort_bootstrap_auc, cohort_mean_bootstrap_auc
from .collection import Collection
from .varcode_utils import (filter_variants, filter_effects,
                            filter_neoantigens, filter_polyphen)
from .variant_filters import no_filter
from .styling import set_styling
from . import variant_filters

logger = get_logger(__name__)
cache_logger = get_logger(__name__ + '.caching')

class Cohort(Collection):
    """
    Represents a cohort of `Patient`s.

    Parameters
    __________
    patients : List
        A list of `Patient`s for this cohort.
    cache_dir : str
        Path to store cached results, e.g. cached variant effects.
    cache_root_dir : str
        (optional) directory in which cache_dir should be created
    cache_dir_kwargs : dict
        (optional) dictionary of name=value data to use when formatting cache_dir str
    show_progress : bool
        Whether or not to show DataFrame application progress as an increasing percentage.
    kallisto_ensembl_version : int
        Cached release version to use from pyensembl to annotate Kallisto data
    cache_results : bool
        Whether or not to cache results.
    extra_df_loaders : List
        List of `DataFrameLoader`s to include as join options `Cohort`.
    join_with : str or List
        The name of one or more `DataFrameLoader`s to join with by default.
    join_how : str
        What type of default join to use for joining `DataFrameLoader`s.
    filter_fn : Function
        Specify a default filter function for `load_variants`, `load_effects`,
        `functions.missense_snv_count`, etc.
    mhc_class : mhctools.BaseCommandlinePredictor, defaults to NetMHCcons
        What MHC binding predictor to use for neoantigen calling.
    normalized_per_mb : bool
        Whether or not to normalize by number of loci.
    min_coverage_depth_normal : int
        When counting number of exonic loci, only count loci with at least this much normal depth.
    min_coverage_depth_tumor : int
        When counting number of exonic loci, only count loci with at least this much tumor depth.
    responder_pfs_equals_os : bool
        Ensure that the PFS values for responders (not progressed) are equal to
        OS values.
    check_provenance : bool
        Verify that the cached provenance is equal to the current environment.
    print_provenance : bool
        Print a summary of cache file provenance.
    print_filter : bool
        Print the name of the default `filter_fn` on initialization.
    polyphen_dump_path : str
        Path to a Polyphen database dump.
    pageant_coverage_path : str
        Path to Pageant CoverageDepth output.
    pageant_dir_fn : function
        Function from patient to a specific Pageant CoverageDepth directory within the path. Defaults to the Patietn ID.
    benefit_plot_name : str
        What word to use for "benefit" when plotting.
    merge_type : {"union", "intersection"}, optional
        Use this method to merge multiple variant sets for a single patient, default "union"
    """
    def __init__(self,
                 patients,
                 cache_dir,
                 cache_root_dir=None,
                 cache_dir_kwargs=dict(),
                 show_progress=True,
                 kallisto_ensembl_version=None,
                 cache_results=True,
                 extra_df_loaders=[],
                 join_with=None,
                 join_how="inner",
                 filter_fn=None,
                 mhc_class=NetMHCcons,
                 normalized_per_mb=False,
                 min_coverage_normal_depth=0,
                 min_coverage_tumor_depth=0,
                 responder_pfs_equals_os=False,
                 check_provenance=False,
                 print_provenance=True,
                 print_filter=True,
                 polyphen_dump_path=None,
                 pageant_coverage_path=None,
                 pageant_dir_fn=None,
                 benefit_plot_name="Benefit",
                 merge_type="union"):
        Collection.__init__(
            self,
            elements=patients)

        # TODO: Patients shouldn't actually need to reference their Cohort; remove
        # this when patient-specific functions all live in Patient.
        for patient in patients:
            patient.cohort = self
        self.cache_dir = get_cache_dir(cache_dir=cache_dir, cache_root_dir=cache_root_dir, **cache_dir_kwargs)
        self.cache_root_dir = cache_root_dir
        self.show_progress = show_progress
        self.cache_results = cache_results
        self.kallisto_ensembl_version = kallisto_ensembl_version

        df_loaders = [
            DataFrameLoader("kallisto", self.load_kallisto),
            DataFrameLoader("cufflinks", self.load_cufflinks),
            DataFrameLoader("ensembl_coverage", self.load_ensembl_coverage)]
        df_loaders.extend(extra_df_loaders)
        self.df_loaders = df_loaders
        self.join_with = join_with
        self.join_how = join_how
        self.filter_fn = filter_fn
        self.mhc_class = mhc_class
        self.normalized_per_mb = normalized_per_mb
        self.min_coverage_normal_depth = min_coverage_normal_depth
        self.min_coverage_tumor_depth = min_coverage_tumor_depth
        self.responder_pfs_equals_os = responder_pfs_equals_os
        self.check_provenance = check_provenance
        self.polyphen_dump_path = polyphen_dump_path
        self.pageant_coverage_path = pageant_coverage_path
        self.pageant_dir_fn = pageant_dir_fn
        self.benefit_plot_name = benefit_plot_name
        self.merge_type = merge_type
        self._genome = None

        self.verify_id_uniqueness()
        self.verify_survival()
        self.dataframe_hash = None

        self.cache_names = {"variant": "cached-variants",
                            "effect": "cached-effects",
                            "nonsynonymous_effect": "cached-nonsynonymous-effects",
                            "neoantigen": "cached-neoantigens",
                            "expressed_neoantigen": "cached-expressed-neoantigens",
                            "polyphen": "cached-polyphen-annotations",
                            "isovar": "cached-isovar-output"}

        if print_filter:
            print("Applying %s filter by default" % self.filter_fn.__name__ if
                  self.filter_fn is not None else "None")
        if print_provenance:
            pprint.pprint(self.summarize_data_sources())

        set_styling()

    def filter(self, filter_fn):
        new_cohort = copy(self)
        new_cohort.elements = [patient for patient in self if filter_fn(patient)]
        return new_cohort

    @property
    def genome(self):
        if self._genome is None:
            self._genome = self.get_genome()
        return self._genome

    def get_genome(self):
        variants = self.load_variants()
        for patient_id, variant_collection in variants.items():
            if len(variant_collection) > 0:
                return variant_collection[0].ensembl
        raise ValueError("No variants to derive genome from")

    def verify_id_uniqueness(self):
        patient_ids = set([patient.id for patient in self])
        if len(patient_ids) != len(self):
            raise ValueError("Non-unique patient IDs")

    def verify_survival(self):
        cohort_dataframe = self.as_dataframe()
        if not (cohort_dataframe["pfs"] <=
                cohort_dataframe["os"]).all():
            raise InvalidDataError("PFS should be <= OS, but PFS is larger than OS for some patients.")

        def func(row):
            if row["pfs"] < row["os"]:
                if not row["progressed_or_deceased"]:
                    raise InvalidDataError(
                        "A patient did not progress despite PFS being less than OS. "
                        "Full row: %s" % row)
        if self.responder_pfs_equals_os:
            cohort_dataframe.apply(func, axis=1)

    def _as_dataframe_unmodified(self, join_with=None, join_how=None):
        # Use join_with if specified, otherwise fall back to what is defined in the class
        join_with = first_not_none_param([join_with, self.join_with], default=[])
        if type(join_with) == str:
            join_with = [join_with]

        # Convert strings to DataFrameLoader objects
        df_loaders = [df_loader for df_loader in self.df_loaders if df_loader.name in join_with]

        # Use join_how if specified, otherwise fall back to what is defined in the class
        join_how = first_not_none_param([join_how, self.join_how], default="inner")

        patient_rows = []
        for patient in self:
            row = {} if patient.additional_data is None else patient.additional_data.copy()
            row["patient_id"] = patient.id
            for clinical_col in ["benefit", "os", "pfs", "deceased",
                                "progressed", "progressed_or_deceased"]:
                row[clinical_col] = getattr(patient, clinical_col)

            patient_rows.append(row)
        df = pd.DataFrame.from_records(patient_rows)

        # Are any columns duplicated in the DataFrame(s) to be joined?
        # If so, rename those columns to be suffixed by the DataFrameLoader
        # name.
        df_loader_dfs = {}
        col_counts = defaultdict(int)
        for df_loader in df_loaders:
            df_loader_dfs[df_loader] = df_loader.load_dataframe()
            for col in df_loader_dfs[df_loader].columns:
                col_counts[col] += 1
        for col, count in col_counts.items():
            # Don't rename columns that are not duplicated.
            if count > 1:
                for df_loader, loaded_df in df_loader_dfs.items():
                    # Don't rename a column that will be joined on.
                    if col != "patient_id" and col != df_loader.join_on:
                        loaded_df.rename(columns={col: "%s_%s" % (col, df_loader.name)}, inplace=True)

        for df_loader, loaded_df in df_loader_dfs.items():
            old_len_df = len(df)
            df = df.merge(
                loaded_df,
                left_on=df_loader.join_on_left,
                right_on=df_loader.join_on_right,
                how=join_how)
            print("%s join with %s: %d to %d rows" % (
                join_how,
                df_loader.name,
                old_len_df,
                len(df)))

        self.dataframe_hash = make_hash(df.sort_values("patient_id"))
        return df

    def as_dataframe(self, on=None, join_with=None, join_how=None,
                     return_cols=False, rename_cols=False,
                     keep_paren_contents=True, **kwargs):
        """
        Return this Cohort as a DataFrame, and optionally include additional columns
        using `on`.

        on : str or function or list or dict, optional
            - A column name.
            - Or a function that creates a new column for comparison, e.g. count.snv_count.
            - Or a list of column-generating functions or column names.
            - Or a map of new column names to their column-generating functions or column names.

        If `on` is a function or functions, kwargs is passed to those functions.
        Otherwise kwargs is ignored.

        Other parameters
        ----------------
        `return_cols`: (bool)
            If True, return column names generated via `on` along with the `DataFrame`
            as a `DataFrameHolder` tuple.
        `rename_cols`: (bool)
            If True, then return columns using "stripped" column names
            ("stripped" means lower-case names without punctuation other than `_`)
            See `utils.strip_column_names` for more details
            defaults to False
        `keep_paren_contents`: (bool)
            If True, then contents of column names within parens are kept.
            If False, contents of column names within-parens are dropped.
            Defaults to True
        ----------

        Return : `DataFrame` (or `DataFrameHolder` if `return_cols` is True)
        """
        df = self._as_dataframe_unmodified(join_with=join_with, join_how=join_how)
        if on is None:
            return DataFrameHolder.return_obj(None, df, return_cols)

        if type(on) == str:
            return DataFrameHolder.return_obj(on, df, return_cols)

        def apply_func(on, col, df):
            """
            Sometimes we have functions that, by necessity, have more parameters
            than just `row`. We construct a function with just the `row` parameter
            so it can be sent to `DataFrame.apply`. We hackishly pass `cohort`
            (as `self`) along if the function accepts a `cohort` argument.
            """
            on_argnames = on.__code__.co_varnames
            if "cohort" not in on_argnames:
                func = lambda row: on(row=row, **kwargs)
            else:
                func = lambda row: on(row=row, cohort=self, **kwargs)

            if self.show_progress:
                tqdm.pandas(desc=col)
                df[col] = df.progress_apply(func, axis=1) ## depends on tqdm on prev line
            else:
                df[col] = df.apply(func, axis=1)
            return DataFrameHolder(col, df)

        def func_name(func, num=0):
            return func.__name__ if not is_lambda(func) else "column_%d" % num

        def is_lambda(func):
            return func.__name__ == (lambda: None).__name__

        if type(on) == FunctionType:
            return apply_func(on, func_name(on), df).return_self(return_cols)

        if len(kwargs) > 0:
            logger.warning("Note: kwargs used with multiple functions; passing them to all functions")

        if type(on) == dict:
            cols = []
            for key, value in on.items():
                if type(value) == str:
                    df[key] = df[value]
                    col = key
                elif type(value) == FunctionType:
                    col, df = apply_func(on=value, col=key, df=df)
                else:
                    raise ValueError("A value of `on`, %s, is not a str or function" % str(value))
                cols.append(col)
        if type(on) == list:
            cols = []
            for i, elem in enumerate(on):
                if type(elem) == str:
                    col = elem
                elif type(elem) == FunctionType:
                    col = func_name(elem, i)
                    col, df = apply_func(on=elem, col=col, df=df)
                cols.append(col)

        if rename_cols:
            rename_dict = _strip_column_names(df.columns, keep_paren_contents=keep_paren_contents)
            df.rename(columns=rename_dict, inplace=True)
            cols = [rename_dict[col] for col in cols]
        return DataFrameHolder(cols, df).return_self(return_cols)

    def load_dataframe(self, df_loader_name):
        """
        Instead of joining a DataFrameJoiner with the Cohort in `as_dataframe`, sometimes
        we may want to just directly load a particular DataFrame.
        """
        logger.debug("loading dataframe: {}".format(df_loader_name))
        # Get the DataFrameLoader object corresponding to this name.
        df_loaders = [df_loader for df_loader in self.df_loaders if df_loader.name == df_loader_name]

        if len(df_loaders) == 0:
            raise ValueError("No DataFrameLoader with name %s" % df_loader_name)
        if len(df_loaders) > 1:
            raise ValueError("Multiple DataFrameLoaders with name %s" % df_loader_name)

        return df_loaders[0].load_dataframe()

    def generate_provenance(self):
        module_names = ["cohorts", "pyensembl", "varcode", "mhctools", "topiary", "isovar", "scipy", "numpy", "pandas"]
        module_versions = [__import__(module_name).__version__ for module_name in module_names]
        return dict(zip(module_names, module_versions))

    def load_provenance(self, patient_cache_dir):
        with open(path.join(patient_cache_dir, "PROVENANCE"), "r") as f:
            return json.load(f)

    def save_provenance(self, patient_cache_dir, provenance):
        with open(path.join(patient_cache_dir, "PROVENANCE"), "w") as f:
            json.dump(provenance, f)

    def load_from_cache(self, cache_name, patient_id, file_name):
        if not self.cache_results:
            return None

        cache_logger.debug("loading patient {} data from {} cache: {}".format(patient_id, cache_name, file_name))

        cache_dir = path.join(self.cache_dir, cache_name)
        patient_cache_dir = path.join(cache_dir, str(patient_id))
        cache_file = path.join(patient_cache_dir, file_name)

        if not path.exists(cache_file):
            cache_logger.debug("cache file does not exist. Checking for older format.")
            # We removed variant_type from the cache name. Eventually remove this notification.
            if (path.exists(path.join(patient_cache_dir, "snv-" + file_name)) or
                path.exists(path.join(patient_cache_dir, "indel-" + file_name))):
                raise ValueError("Cache is in an older format (with variant_type). Please re-generate it.")
            return None

        if self.check_provenance:
            cache_logger.debug("Checking cache provenance")
            num_discrepant = compare_provenance(
                this_provenance = self.generate_provenance(),
                other_provenance = self.load_provenance(patient_cache_dir),
                left_outer_diff = "In current environment but not cached in %s for patient %s" % (cache_name, patient_id),
                right_outer_diff = "In cached %s for patient %s but not current" % (cache_name, patient_id)
                )
        try:
            if path.splitext(cache_file)[1] == ".csv":
                cache_logger.debug("Loading cache as csv file")
                return pd.read_csv(cache_file, dtype={"patient_id": object})
            else:
                cache_logger.debug("Loading cache as pickled file")
                with open(cache_file, "rb") as f:
                    return pickle.load(f)
        except IOError:
            return None

    def save_to_cache(self, obj, cache_name, patient_id, file_name):
        if not self.cache_results:
            return

        cache_logger.debug("saving patient {} data to {} cache: {}".format(patient_id, cache_name, file_name))

        cache_dir = path.join(self.cache_dir, cache_name)
        patient_cache_dir = path.join(cache_dir, str(patient_id))
        cache_file = path.join(patient_cache_dir, file_name)

        if not path.exists(patient_cache_dir):
            makedirs(patient_cache_dir)

        if type(obj) == pd.DataFrame:
            obj.to_csv(cache_file, index=False)
        else:
            with open(cache_file, "wb") as f:
                # Protocol=2 for compatability with Py 2 and 3
                pickle.dump(obj, f)

        provenance = self.generate_provenance()
        self.save_provenance(patient_cache_dir, provenance)

    def iter_patients(self, patients):
        if patients is None:
            return self
        return iter(patients)

    def patient_from_id(self, id):
        for patient in self:
            if patient.id == id:
                return patient
        raise ValueError("No patient with ID %s found" % id)

    def load_variants(self, patients=None, filter_fn=None, **kwargs):
        """Load a dictionary of patient_id to varcode.VariantCollection

        Parameters
        ----------
        patients : str, optional
            Filter to a subset of patients
        filter_fn : function
            Takes a FilterableVariant and returns a boolean. Only variants returning True are preserved.
            Overrides default self.filter_fn. `None` passes through to self.filter_fn.

        Returns
        -------
        merged_variants
            Dictionary of patient_id to VariantCollection
        """
        filter_fn = first_not_none_param([filter_fn, self.filter_fn], no_filter)
        filter_fn_name = get_function_name(filter_fn)
        logger.debug("loading variants with filter_fn: {}".format(filter_fn_name))
        patient_variants = {}

        for patient in self.iter_patients(patients):
            variants = self._load_single_patient_variants(patient, filter_fn, **kwargs)
            if variants is not None:
                patient_variants[patient.id] = variants
        return patient_variants


    def _load_single_patient_variants(self, patient, filter_fn, use_cache=True, **kwargs):
        """ Load filtered, merged variants for a single patient, optionally using cache

            Note that filtered variants are first merged before filtering, and
                each step is cached independently. Turn on debug statements for more
                details about cached files.

            Use `_load_single_patient_merged_variants` to see merged variants without filtering.
        """
        if filter_fn is None:
            use_filtered_cache = False
        else:
            filter_fn_name = get_function_name(filter_fn)
            logger.debug("loading variants for patient {} with filter_fn {}".format(patient.id, filter_fn_name))
            use_filtered_cache = use_cache

        ## confirm that we can get cache-name (else don't use filtered cache)
        if use_filtered_cache:
            cache_logger.debug("identifying filtered-cache file name")
            try:
                ## try to load filtered variants from cache
                filtered_cache_file_name = "%s-variants.%s.pkl" % (self.merge_type,
                                                                   hash_function(filter_fn, **kwargs))
            except:
                cache_logger.warning("error identifying filtered-cache file name for patient {}: {}".format(
                        patient.id, filter_fn_name))
                use_filtered_cache = False
            else:
                cache_logger.debug("trying to load filtered variants from cache: {}".format(filtered_cache_file_name))
                try:
                    cached = self.load_from_cache(self.cache_names["variant"], patient.id, filtered_cache_file_name)
                    if cached is not None:
                        return cached
                except:
                    cache_logger.warning("Error loading variants from cache for patient: {}".format(patient.id))
                    pass

        ## get merged variants
        logger.debug("... getting merged variants for: {}".format(patient.id))
        merged_variants = self._load_single_patient_merged_variants(patient, use_cache=use_cache)

        # Note None here is different from 0. We want to preserve None
        if merged_variants is None:
            logger.info("Variants did not exist for patient %s" % patient.id)
            return None

        logger.debug("... applying filters to variants for: {}".format(patient.id))
        filtered_variants = filter_variants(variant_collection=merged_variants,
                                            patient=patient,
                                            filter_fn=filter_fn,
                                            **kwargs)
        if use_filtered_cache:
            cache_logger.debug("saving filtered variants to cache: {}".format(filtered_cache_file_name))
            self.save_to_cache(filtered_variants, self.cache_names["variant"], patient.id, filtered_cache_file_name)
        return filtered_variants

    def _load_single_patient_merged_variants(self, patient, use_cache=True):
        """ Load merged variants for a single patient, optionally using cache

            Note that merged variants are not filtered.
            Use `_load_single_patient_variants` to get filtered variants
        """
        logger.debug("loading merged variants for patient {}".format(patient.id))
        no_variants = False
        try:
            # get merged-variants from cache
            if use_cache:
                ## load unfiltered variants into list of collections
                variant_cache_file_name = "%s-variants.pkl" % (self.merge_type)
                merged_variants = self.load_from_cache(self.cache_names["variant"], patient.id, variant_cache_file_name)
                if merged_variants is not None:
                    return merged_variants
            # get variant collections from file
            variant_collections = []
            for patient_variants in patient.variants_list:
                if type(patient_variants) == str:
                    if ".vcf" in patient_variants:
                        try:
                            variant_collections.append(varcode.load_vcf_fast(patient_variants))
                        # StopIteration is thrown for empty VCFs. For an empty VCF, don't append any variants,
                        # and don't throw an error. But do record a warning, in case the StopIteration was
                        # thrown for another reason.
                        except StopIteration as e:
                            logger.warning("Empty VCF (or possibly a VCF error) for patient {}: {}".format(
                                patient.id, str(e)))
                    elif ".maf" in patient_variants:
                        # See variant_stats.maf_somatic_variant_stats
                        variant_collections.append(
                            varcode.load_maf(
                                patient_variants,
                                optional_cols=[
                                    "t_ref_count", "t_alt_count", "n_ref_count", "n_alt_count"],
                                encoding="latin-1"))
                    else:
                        raise ValueError("Don't know how to read %s" % patient_variants)
                elif type(patient_variants) == VariantCollection:
                    variant_collections.append(patient_variants)
                else:
                    raise ValueError("Don't know how to read %s" % patient_variants)
            # merge variant-collections
            if len(variant_collections) == 0:
                no_variants = True
            elif len(variant_collections) == 1:
                # There is nothing to merge
                variants = variant_collections[0]
                merged_variants = variants
            else:
                merged_variants = self._merge_variant_collections(variant_collections, self.merge_type)
        except IOError:
            logger.error("Error reading from variant files for patient {}".format(patient.id))
            no_variants = True

        # Note that this is the number of variant collections and not the number of
        # variants. 0 variants will lead to 0 neoantigens, for example, but 0 variant
        # collections will lead to NaN variants and neoantigens.
        if no_variants:
            print("Variants did not exist for patient %s" % patient.id)
            merged_variants = None

        # save merged variants to file
        if use_cache:
            self.save_to_cache(merged_variants, self.cache_names["variant"], patient.id, variant_cache_file_name)
        return merged_variants

    def _merge_variant_collections(self, variant_collections, merge_type):
        logger.debug("Merging variants using merge type: {}".format(merge_type))
        assert merge_type in ["union", "intersection"], "Unknown merge type: %s" % merge_type
        head = variant_collections[0]
        if merge_type == "union":
            merged_variants = head.union(*variant_collections[1:])
        elif merge_type == "intersection":
            merged_variants = head.intersection(*variant_collections[1:])

        return merged_variants

    def load_polyphen_annotations(self, as_dataframe=False,
                                  filter_fn=None):
        """Load a dataframe containing polyphen2 annotations for all variants

        Parameters
        ----------
        database_file : string, sqlite
            Path to the WHESS/Polyphen2 SQLite database.
            Can be downloaded and bunzip2"ed from http://bit.ly/208mlIU
        filter_fn : function
            Takes a FilterablePolyphen and returns a boolean.
            Only annotations returning True are preserved.
            Overrides default self.filter_fn. `None` passes through to self.filter_fn.

        Returns
        -------
        annotations
            Dictionary of patient_id to a DataFrame that contains annotations
        """
        filter_fn = first_not_none_param([filter_fn, self.filter_fn], no_filter)
        patient_annotations = {}
        for patient in self:
            annotations = self._load_single_patient_polyphen(
                patient,
                filter_fn=filter_fn)
            if annotations is not None:
                annotations["patient_id"] = patient.id
                patient_annotations[patient.id] = annotations
        if as_dataframe:
            return pd.concat(patient_annotations.values())
        return patient_annotations

    def _load_single_patient_polyphen(self, patient, filter_fn):
        cache_name = self.cache_names["polyphen"]
        cached_file_name = "polyphen-annotations.csv"

        # Don't filter here, as these variants are used to generate the
        # PolyPhen cache; and cached items are never filtered.
        variants = self._load_single_patient_variants(patient,
                                                      filter_fn=None)
        if variants is None:
            return None

        cached = self.load_from_cache(cache_name, patient.id, cached_file_name)
        if cached is not None:
            return filter_polyphen(polyphen_df=cached,
                                   variant_collection=variants,
                                   patient=patient,
                                   filter_fn=filter_fn)

        engine = create_engine("sqlite:///{}".format(self.polyphen_dump_path))
        conn = engine.connect()

        df = pd.DataFrame(columns=["chrom", "pos", "ref", "alt",
                                   "annotation_found", "gene", "protein",
                                   "aa_change", "hvar_pred", "hvar_prob",
                                   "hdiv_pred", "hdiv_prob"])
        for variant in variants:
            chrom = "chr{}".format(getattr(variant, "contig", None))
            pos = getattr(variant, "start", None)
            ref = getattr(variant, "ref", None)
            alt = getattr(variant, "alt",  None)
            annotation = vap.annotate_variant(conn, chrom, pos, ref, alt)
            datum = {"chrom": chrom,
                     "pos": pos,
                     "ref": ref,
                     "alt": alt,
                     "annotation_found": annotation is not None}
            attributes = ["gene", "protein", "aa_change",
                          "hvar_pred", "hvar_prob",
                          "hdiv_pred", "hdiv_prob"]
            for attr in attributes:
                datum[attr] = getattr(annotation, attr, None)
            df = df.append(datum, ignore_index=True)
        df["pos"] = df["pos"].astype("int")
        df["annotation_found"] = df["annotation_found"].astype("bool")
        self.save_to_cache(df, cache_name, patient.id, cached_file_name)
        return filter_polyphen(polyphen_df=df,
                               variant_collection=variants,
                               patient=patient,
                               filter_fn=filter_fn)

    def load_effects(self, patients=None, only_nonsynonymous=False,
                     all_effects=False, filter_fn=None, **kwargs):
        """Load a dictionary of patient_id to varcode.EffectCollection

        Note that this only loads one effect per variant.

        Parameters
        ----------
        patients : str, optional
            Filter to a subset of patients
        only_nonsynonymous : bool, optional
            If true, load only nonsynonymous effects, default False
        all_effects : bool, optional
            If true, return all effects rather than only the top-priority effect per variant
        filter_fn : function
            Takes a FilterableEffect and returns a boolean. Only effects returning True are preserved.
            Overrides default self.filter_fn. `None` passes through to self.filter_fn.

        Returns
        -------
        effects
             Dictionary of patient_id to varcode.EffectCollection
        """
        filter_fn = first_not_none_param([filter_fn, self.filter_fn], no_filter)
        filter_fn_name = get_function_name(filter_fn)
        logger.debug("loading effects with filter_fn {}".format(filter_fn_name))
        patient_effects = {}
        for patient in self.iter_patients(patients):
            effects = self._load_single_patient_effects(
                patient, only_nonsynonymous, all_effects, filter_fn, **kwargs)
            if effects is not None:
                patient_effects[patient.id] = effects
        return patient_effects

    def _load_single_patient_effects_unfiltered(self, patient, only_nonsynonymous, all_effects):
        """
        Load single patient effects without applying a filter-function
        """
        cached_file_name = "%s-effects.pkl" % self.merge_type

        # get result from cache
        if only_nonsynonymous:
            cached = self.load_from_cache(self.cache_names["nonsynonymous_effect"], patient.id, cached_file_name)
        else:
            cached = self.load_from_cache(self.cache_names["effect"], patient.id, cached_file_name)
        if cached is not None:
<<<<<<< HEAD
            return cached
=======
            return filter_effects(effect_collection=cached,
                                  variant_collection=variants,
                                  patient=patient,
                                  filter_fn=filter_fn,
                                  all_effects=all_effects,
                                  **kwargs)
>>>>>>> f9f4af23

        # prepare various cached effects
        # Don't filter here, as these variants are used to generate the
        # effects cache; and cached items are never filtered.
        variants = self._load_single_patient_variants(patient, filter_fn=None)
        if variants is None:
            return None

<<<<<<< HEAD
        ### all effects per variant (not the top priority)
        effects = variants.effects()
        self.save_to_cache(effects, self.cache_names["all_effect"], patient.id, cached_file_name)

        ### top priority effect per variant
        top_effects = EffectCollection(list(effects.top_priority_effect_per_variant().values()))
        self.save_to_cache(top_effects, self.cache_names["effect"], patient.id, cached_file_name)

        ### top priority effect among nonsynonymous effects
        nonsynonymous_effects = EffectCollection(
            list(effects.drop_silent_and_noncoding().top_priority_effect_per_variant().values()))
=======
        # Save all effects, rather than top priority only. See https://github.com/hammerlab/cohorts/issues/252.
        self.save_to_cache(effects, self.cache_names["effect"], patient.id, cached_file_name)

        # Save all nonsynonymous effects, rather than top priority only.
        nonsynonymous_effects = effects.drop_silent_and_noncoding()
>>>>>>> f9f4af23
        self.save_to_cache(nonsynonymous_effects, self.cache_names["nonsynonymous_effect"], patient.id, cached_file_name)
        
        if all_effects:
            return effects
        elif only_nonsynonymous:
            return nonsynonymous_effects
        else:
            return top_effects

    def _load_single_patient_effects(self, patient, only_nonsynonymous, all_effects, filter_fn, **kwargs):
        filter_fn_name = get_function_name(filter_fn)
        logger.debug("loading effects for patient {} with filter_fn {}".format(patient.id, filter_fn_name))

        cached_file_name = "{}-effects.{}.pkl".format(self.merge_type, hash_function(filter_fn, **kwargs))
        cache_logger.debug("filtered effects cache name set to: {}".format(cached_file_name))

        # try to get result from cache
        cached = self.load_from_cache(self.cache_names["effect"], patient.id, cached_file_name)
        if cached is not None:
            return cached

        # get effects in absence of filter
        effects = self._load_single_patient_effects_unfiltered(
            patient=patient,
            only_nonsynonymous=only_nonsynonymous,
            all_effects=all_effects)
        # (needed for metadata - should ideally be included in the `effects` object)
        variants = self._load_single_patient_variants(
            patient, filter_fn=None)
        
        if effects is None:
            return None

        # filter effects
        filtered_effects = filter_effects(
            effect_collection=(effects),
            patient=patient,
            variant_collection=variants,
            filter_fn=filter_fn,
            all_effects=all_effects,
            **kwargs)

        # save to cache
        self.save_to_cache(filtered_effects, self.cache_names["effect"], patient.id, cached_file_name)
        return filtered_effects

    def load_kallisto(self):
        """
        Load Kallisto transcript quantification data for a cohort

        Parameters
        ----------

        Returns
        -------
        kallisto_data : Pandas dataframe
            Pandas dataframe with Kallisto data for all patients
            columns include patient_id, gene_name, est_counts
        """
        kallisto_data = pd.concat(
            [self._load_single_patient_kallisto(patient) for patient in self],
            copy=False
        )

        if self.kallisto_ensembl_version is None:
            raise ValueError("Required a kallisto_ensembl_version but none was specified")

        ensembl_release = cached_release(self.kallisto_ensembl_version)

        kallisto_data["gene_name"] = \
            kallisto_data["target_id"].map(lambda t: ensembl_release.gene_name_of_transcript_id(t))

        # sum counts across genes
        kallisto_data = \
            kallisto_data.groupby(["patient_id", "gene_name"])[["est_counts"]].sum().reset_index()

        return kallisto_data

    def _load_single_patient_kallisto(self, patient):
        """
        Load Kallisto gene quantification given a patient

        Parameters
        ----------
        patient : Patient

        Returns
        -------
        data: Pandas dataframe
            Pandas dataframe of sample's Kallisto data
            columns include patient_id, target_id, length, eff_length, est_counts, tpm
        """
        data = pd.read_csv(patient.tumor_sample.kallisto_path, sep="\t")
        data["patient_id"] = patient.id
        return data

    def load_cufflinks(self, filter_ok=True):
        """
        Load a Cufflinks gene expression data for a cohort

        Parameters
        ----------
        filter_ok : bool, optional
            If true, filter Cufflinks data to row with FPKM_status == "OK"

        Returns
        -------
        cufflinks_data : Pandas dataframe
            Pandas dataframe with Cufflinks data for all patients
            columns include patient_id, gene_id, gene_short_name, FPKM, FPKM_conf_lo, FPKM_conf_hi
        """
        return \
            pd.concat(
                [self._load_single_patient_cufflinks(patient, filter_ok) for patient in self],
                copy=False
        )

    def _load_single_patient_cufflinks(self, patient, filter_ok):
        """
        Load Cufflinks gene quantification given a patient

        Parameters
        ----------
        patient : Patient
        filter_ok : bool, optional
            If true, filter Cufflinks data to row with FPKM_status == "OK"

        Returns
        -------
        data: Pandas dataframe
            Pandas dataframe of sample's Cufflinks data
            columns include patient_id, gene_id, gene_short_name, FPKM, FPKM_conf_lo, FPKM_conf_hi
        """
        data = pd.read_csv(patient.tumor_sample.cufflinks_path, sep="\t")
        data["patient_id"] = patient.id

        if filter_ok:
            # Filter to OK FPKM counts
            data = data[data["FPKM_status"] == "OK"]
        return data

    def load_neoantigens(self, patients=None, only_expressed=False,
                         epitope_lengths=[8, 9, 10, 11], ic50_cutoff=500,
                         process_limit=10, max_file_records=None,
                         filter_fn=None):
        filter_fn = first_not_none_param([filter_fn, self.filter_fn], no_filter)

        dfs = {}
        for patient in self.iter_patients(patients):
            df_epitopes = self._load_single_patient_neoantigens(
                patient=patient,
                only_expressed=only_expressed,
                epitope_lengths=epitope_lengths,
                ic50_cutoff=ic50_cutoff,
                process_limit=process_limit,
                max_file_records=max_file_records,
                filter_fn=filter_fn)
            if df_epitopes is not None:
                dfs[patient.id] = df_epitopes
        return dfs

    def _load_single_patient_neoantigens(self, patient, only_expressed, epitope_lengths,
                                         ic50_cutoff, process_limit, max_file_records,
                                         filter_fn):
        cached_file_name = "%s-neoantigens.csv" % self.merge_type

        # Don't filter here, as these variants are used to generate the
        # neoantigen cache; and cached items are never filtered.
        variants = self._load_single_patient_variants(patient, filter_fn=None)
        if variants is None:
            return None

        if patient.hla_alleles is None:
            print("HLA alleles did not exist for patient %s" % patient.id)
            return None

        if only_expressed:
            cached = self.load_from_cache(self.cache_names["expressed_neoantigen"], patient.id, cached_file_name)
        else:
            cached = self.load_from_cache(self.cache_names["neoantigen"], patient.id, cached_file_name)
        if cached is not None:
            return filter_neoantigens(neoantigens_df=cached,
                                      variant_collection=variants,
                                      patient=patient,
                                      filter_fn=filter_fn)

        try:
            mhc_model = self.mhc_class(
                alleles=patient.hla_alleles,
                epitope_lengths=epitope_lengths,
                max_file_records=max_file_records,
                process_limit=process_limit)
        except TypeError:
            # The class may not support max_file_records and process_limit.
            mhc_model = self.mhc_class(
                alleles=patient.hla_alleles,
                epitope_lengths=epitope_lengths)

        if only_expressed:
            df_isovar = self.load_single_patient_isovar(patient=patient,
                                                         variants=variants,
                                                         epitope_lengths=epitope_lengths)

            # Map from isovar rows to protein sequences
            isovar_rows_to_protein_sequences = dict([
                (frozenset(row.to_dict().items()), row["amino_acids"]) for (i, row) in df_isovar.iterrows()])

            # MHC binding prediction
            epitopes = mhc_model.predict(isovar_rows_to_protein_sequences)

            # Call `get_filtered_isovar_epitopes` in order to only include peptides that
            # overlap a variant; without this filter, when we use
            # protein_sequence_length above, some 8mers generated from a 21mer source will
            # not overlap a variant.
            df_epitopes = self.get_filtered_isovar_epitopes(
                epitopes, ic50_cutoff=ic50_cutoff).dataframe()
            # Store chr/pos/ref/alt in the cached DataFrame so we can filter based on
            # the variant later.
            for variant_column in ["chr", "pos", "ref", "alt"]:
                # Be consistent with Topiary's output of "start" rather than "pos".
                # Isovar, on the other hand, outputs "pos".
                # See https://github.com/hammerlab/topiary/blob/5c12bab3d47bd86d396b079294aff141265f8b41/topiary/converters.py#L50
                df_column = "start" if variant_column == "pos" else variant_column
                df_epitopes[df_column] = df_epitopes.source_sequence_key.apply(
                    lambda key: dict(key)[variant_column])
            df_epitopes["patient_id"] = patient.id

            self.save_to_cache(df_epitopes, self.cache_names["expressed_neoantigen"], patient.id, cached_file_name)
        else:
            epitopes = predict_epitopes_from_variants(
                variants=variants,
                mhc_model=mhc_model,
                ic50_cutoff=ic50_cutoff,
                # Only include peptides with a variant
                only_novel_epitopes=True)
            df_epitopes = epitopes_to_dataframe(epitopes)
            df_epitopes["patient_id"] = patient.id

            self.save_to_cache(df_epitopes, self.cache_names["neoantigen"], patient.id, cached_file_name)

        return filter_neoantigens(neoantigens_df=df_epitopes,
                                  variant_collection=variants,
                                  patient=patient,
                                  filter_fn=filter_fn)

    def get_filtered_isovar_epitopes(self, epitopes, ic50_cutoff):
        """
        Mostly replicates topiary.build_epitope_collection_from_binding_predictions

        Note: topiary needs to do fancy stuff like subsequence_protein_offset + binding_prediction.offset
        in order to figure out whether a variant is in the peptide because it only has the variant's
        offset into the full protein; but isovar gives us the variant's offset into the protein subsequence
        (dictated by protein_sequence_length); so all we need to do is map that onto the smaller 8-11mer
        peptides generated by mhctools.
        """
        mutant_binding_predictions = []
        for binding_prediction in epitopes:
            peptide = binding_prediction.peptide
            peptide_offset = binding_prediction.offset
            isovar_row = dict(binding_prediction.source_sequence_key)
            is_mutant = contains_mutant_residues(
                peptide_start_in_protein=peptide_offset,
                peptide_length=len(peptide),
                mutation_start_in_protein=isovar_row["variant_aa_interval_start"],
                mutation_end_in_protein=isovar_row["variant_aa_interval_end"])
            if is_mutant and binding_prediction.value <= ic50_cutoff:
                mutant_binding_predictions.append(binding_prediction)
        return EpitopeCollection(mutant_binding_predictions)

    def load_single_patient_isovar(self, patient, variants, epitope_lengths):
        # TODO: different epitope lengths, and other parameters, should result in
        # different caches
        isovar_cached_file_name = "%s-isovar.csv" % self.merge_type
        df_isovar = self.load_from_cache(self.cache_names["isovar"], patient.id, isovar_cached_file_name)
        if df_isovar is not None:
            return df_isovar

        import logging
        logging.disable(logging.INFO)
        if patient.tumor_sample is None:
            raise ValueError("Patient %s has no tumor sample" % patient.id)
        if patient.tumor_sample.bam_path_rna is None:
            raise ValueError("Patient %s has no tumor RNA BAM path" % patient.id)
        rna_bam_file = AlignmentFile(patient.tumor_sample.bam_path_rna)

        # To ensure that e.g. 8-11mers overlap substitutions, we need at least this
        # sequence length: (max peptide length * 2) - 1
        # Example:
        # 123456789AB
        #           123456789AB
        # AAAAAAAAAAVAAAAAAAAAA
        protein_sequence_length = (max(epitope_lengths) * 2) - 1
        allele_reads_generator = reads_overlapping_variants(
            variants=variants,
            samfile=rna_bam_file,
            min_mapping_quality=1)
        protein_sequences_generator = reads_generator_to_protein_sequences_generator(
            allele_reads_generator,
            protein_sequence_length=protein_sequence_length,
            # Per Alex R.'s suggestion; equivalent to min_reads_supporting_rna_sequence previously
            min_variant_sequence_coverage=3,
            max_protein_sequences_per_variant=1, # Otherwise we might have too much neoepitope diversity
            variant_sequence_assembly=False)
        df_isovar = protein_sequences_generator_to_dataframe(protein_sequences_generator)
        self.save_to_cache(df_isovar, self.cache_names["isovar"], patient.id, isovar_cached_file_name)
        return df_isovar

    def load_ensembl_coverage(self):
        if self.pageant_coverage_path is None:
            raise ValueError("Need a Pageant CoverageDepth path to load ensembl coverage values")
        return variant_filters.load_ensembl_coverage(
            cohort=self,
            coverage_path=self.pageant_coverage_path,
            min_normal_depth=self.min_coverage_normal_depth,
            min_tumor_depth=self.min_coverage_tumor_depth,
            pageant_dir_fn=self.pageant_dir_fn)

    def clear_caches(self):
        for cache in self.cache_names.keys():
            self.clear_cache(cache)

    def clear_cache(self, cache):
        cache_path = path.join(self.cache_dir, self.cache_names[cache])
        if path.exists(cache_path):
            rmtree(cache_path)

    def cohort_columns(self):
        cohort_dataframe = self.as_dataframe()
        column_types = [cohort_dataframe[col].dtype for col in cohort_dataframe.columns]
        return dict(zip(list(cohort_dataframe.columns), column_types))

    def plot_col_from_cols(self, cols, only_allow_one=False, plot_col=None):
        if type(cols) == str:
            if plot_col is not None:
                raise ValueError("plot_col is specified when it isn't needed because there is only one col.")
            plot_col = cols
        elif type(cols) == list:
            # If e.g. an `on` dictionary is provided, that'll result in a list of cols.
            # But if there is just one col, we can use it as the plot_col.
            if len(cols) == 0:
                raise ValueError("Empty list of `on` cols: %s" % str(cols))
            elif len(cols) == 1:
                plot_col = cols[0]
            else:
                if only_allow_one:
                    raise ValueError("`on` has multiple columns, which is not allowed here.")
                if plot_col is None:
                    raise ValueError("plot_col must be specified when multiple `on`s are present.")
        else:
            raise ValueError("cols need to be a str or a list, but cols are %s" % str(cols))
        return plot_col

    def plot_roc_curve(self, on, bootstrap_samples=100, ax=None, **kwargs):
        """Plot an ROC curve for benefit and a given variable

        Parameters
        ----------
        on : str or function or list or dict
            See `cohort.load.as_dataframe`
        bootstrap_samples : int, optional
            Number of boostrap samples to use to compute the AUC
        ax : Axes, default None
            Axes to plot on

        Returns
        -------
        (mean_auc_score, plot): (float, matplotlib plot)
            Returns the average AUC for the given predictor over `bootstrap_samples`
            and the associated ROC curve
        """
        plot_col, df = self.as_dataframe(on, return_cols=True, **kwargs)
        df = filter_not_null(df, "benefit")
        df = filter_not_null(df, plot_col)
        df.benefit = df.benefit.astype(bool)
        return roc_curve_plot(df, plot_col, "benefit", bootstrap_samples, ax=ax)

    def plot_benefit(self, on, benefit_col="benefit", label="Response", ax=None,
                     alternative="two-sided", boolean_value_map={},
                     order=None, **kwargs):
        """Plot a comparison of benefit/response in the cohort on a given variable
        """
        no_benefit_plot_name = "No %s" % self.benefit_plot_name
        boolean_value_map = boolean_value_map or {True: self.benefit_plot_name, False: no_benefit_plot_name}
        order = order or [no_benefit_plot_name, self.benefit_plot_name]

        return self.plot_boolean(on=on,
                                 boolean_col=benefit_col,
                                 alternative=alternative,
                                 boolean_label=label,
                                 boolean_value_map=boolean_value_map,
                                 order=order,
                                 ax=ax,
                                 **kwargs)

    def plot_boolean(self,
                     on,
                     boolean_col,
                     plot_col=None,
                     boolean_label=None,
                     boolean_value_map={},
                     order=None,
                     ax=None,
                     alternative="two-sided",
                     **kwargs):
        """Plot a comparison of `boolean_col` in the cohort on a given variable via
        `on` or `col`.

        If the variable (through `on` or `col`) is binary this will compare
        odds-ratios and perform a Fisher's exact test.

        If the variable is numeric, this will compare the distributions through
        a Mann-Whitney test and plot the distributions with box-strip plot

        Parameters
        ----------
        on : str or function or list or dict
            See `cohort.load.as_dataframe`
        plot_col : str, optional
            If on has many columns, this is the one whose values we are plotting.
            If on has a single column, this is unnecessary.
            We might want many columns if, e.g. we're generating boolean_col from a
            function as well.
        boolean_col : str
            Column name of boolean column to plot or compare against.
        boolean_label : None, optional
            Label to give boolean column in the plot
        boolean_value_map : dict, optional
            Map of conversions for values in the boolean column, i.e. {True: 'High', False: 'Low'}
        order : None, optional
            Order of the labels on the x-axis
        ax : None, optional
            Axes to plot on
        alternative : str, optional
            Choose the sidedness of the mannwhitneyu or Fisher's Exact test.

        Returns
        -------
        (Test statistic, p-value): (float, float)

        """
        cols, df = self.as_dataframe(on, return_cols=True, **kwargs)
        plot_col = self.plot_col_from_cols(cols=cols, plot_col=plot_col)
        df = filter_not_null(df, boolean_col)
        df = filter_not_null(df, plot_col)

        if boolean_label:
            df[boolean_label] = df[boolean_col]
            boolean_col = boolean_label

        condition_value = None
        if boolean_value_map:
            assert set(boolean_value_map.keys()) == set([True, False]), \
                "Improper mapping of boolean column provided"
            df[boolean_col] = df[boolean_col].map(lambda v: boolean_value_map[v])
            condition_value = boolean_value_map[True]

        if df[plot_col].dtype == "bool":
            results = fishers_exact_plot(
                data=df,
                condition1=boolean_col,
                condition2=plot_col,
                condition1_value=condition_value,
                alternative=alternative,
                order=order,
                ax=ax)
        else:
            results = mann_whitney_plot(
                data=df,
                condition=boolean_col,
                distribution=plot_col,
                condition_value=condition_value,
                alternative=alternative,
                order=order,
                ax=ax)
        return results

    def plot_survival(self,
                      on,
                      how="os",
                      survival_units="Days",
                      strata=None,
                      ax=None,
                      ci_show=False,
                      with_condition_color="#B38600",
                      no_condition_color="#A941AC",
                      with_condition_label=None,
                      no_condition_label=None,
                      color_map=None,
                      label_map=None,
                      color_palette="Set2",
                      threshold=None, **kwargs):
        """Plot a Kaplan Meier survival curve by splitting the cohort into two groups
        Parameters
        ----------
        on : str or function or list or dict
            See `cohort.load.as_dataframe`
        how : {"os", "pfs"}, optional
            Whether to plot OS (overall survival) or PFS (progression free survival)
        survival_units : str
            Unit of time for the survival measure, i.e. Days or Months
        strata : str
            (optional) column name of stratifying variable
        ci_show : bool
            Display the confidence interval around the survival curve
        threshold : int, "median", "median-per-strata" or None (optional)
            Threshold of `col` on which to split the cohort
        """
        assert how in ["os", "pfs"], "Invalid choice of survival plot type %s" % how
        cols, df = self.as_dataframe(on, return_cols=True, **kwargs)
        plot_col = self.plot_col_from_cols(cols=cols, only_allow_one=True)
        df = filter_not_null(df, plot_col)
        results = plot_kmf(
            df=df,
            condition_col=plot_col,
            xlabel=survival_units,
            ylabel="Overall Survival (%)" if how == "os" else "Progression-Free Survival (%)",
            censor_col="deceased" if how == "os" else "progressed_or_deceased",
            survival_col=how,
            strata_col=strata,
            threshold=threshold,
            ax=ax,
            ci_show=ci_show,
            with_condition_color=with_condition_color,
            no_condition_color=no_condition_color,
            with_condition_label=with_condition_label,
            no_condition_label=no_condition_label,
            color_palette=color_palette,
            label_map=label_map,
            color_map=color_map,
        )
        return results

    def plot_correlation(self, on, x_col=None, plot_type="jointplot", stat_func=pearsonr, show_stat_func=True, plot_kwargs={}, **kwargs):
        """Plot the correlation between two variables.

        Parameters
        ----------
        on : list or dict of functions or strings
            See `cohort.load.as_dataframe`
        x_col : str, optional
            If `on` is a dict, this guarantees we have the expected ordering.
        plot_type : str, optional
            Specify "jointplot", "regplot", "boxplot", or "barplot".
        stat_func : function, optional.
            Specify which function to use for the statistical test.
        show_stat_func : bool, optional
            Whether or not to show the stat_func result in the plot itself.
        plot_kwargs : dict, optional
            kwargs to pass through to plotting functions.
        """
        if plot_type not in ["boxplot", "barplot", "jointplot", "regplot"]:
            raise ValueError("Invalid plot_type %s" % plot_type)
        plot_cols, df = self.as_dataframe(on, return_cols=True, **kwargs)
        if len(plot_cols) != 2:
            raise ValueError("Must be comparing two columns, but there are %d columns" % len(plot_cols))
        for plot_col in plot_cols:
            df = filter_not_null(df, plot_col)
        if x_col is None:
            x_col = plot_cols[0]
            y_col = plot_cols[1]
        else:
            if x_col == plot_cols[0]:
                y_col = plot_cols[1]
            else:
                y_col = plot_cols[0]
        series_x = df[x_col]
        series_y = df[y_col]
        coeff, p_value = stat_func(series_x, series_y)
        if plot_type == "jointplot":
            plot = sb.jointplot(data=df, x=x_col, y=y_col,
                                stat_func=stat_func if show_stat_func else None,
                                **plot_kwargs)
        elif plot_type == "regplot":
            plot = sb.regplot(data=df, x=x_col, y=y_col,
                              **plot_kwargs)
        elif plot_type == "boxplot":
            plot = stripboxplot(data=df, x=x_col, y=y_col, **plot_kwargs)
        else:
            plot = sb.barplot(data=df, x=x_col, y=y_col, **plot_kwargs)
        return CorrelationResults(coeff=coeff, p_value=p_value, stat_func=stat_func,
                                  series_x=series_x, series_y=series_y, plot=plot)

    def coxph(self, on, formula=None, how="pfs"):
        return cohort_coxph(self, on, formula=formula, how=how)

    def bootstrap_auc(self, on, pred_col="is_benefit", n_bootstrap=1000, **kwargs):
        return cohort_bootstrap_auc(self, on, pred_col=pred_col, n_bootstrap=n_bootstrap)

    def mean_bootstrap_auc(self, on, pred_col="is_benefit", n_bootstrap=1000, **kwargs):
        return cohort_mean_bootstrap_auc(self, on, pred_col=pred_col, n_bootstrap=n_bootstrap)

    def _list_patient_ids(self):
        """ Utility function to return a list of patient ids in the Cohort
        """
        results = []
        for patient in self:
            results.append(patient.id)
        return(results)

    def summarize_provenance_per_cache(self):
        """Utility function to summarize provenance files for cached items used by a Cohort,
        for each cache_dir that exists. Only existing cache_dirs are summarized.

        This is a summary of provenance files because the function checks to see whether all
        patients data have the same provenance within the cache dir. The function assumes
        that it will be desireable to have all patients data generated using the same
        environment, for each cache type.

        At the moment, most PROVENANCE files contain details about packages used to generat
        e the cached data file. However, this function is generic & so it summarizes the
        contents of those files irrespective of their contents.

        Returns
        ----------
        Dict containing summarized provenance for each existing cache_dir, after checking
        to see that provenance files are identical among all patients in the data frame for
        that cache_dir.

        If conflicting PROVENANCE files are discovered within a cache-dir:
         - a warning is generated, describing the conflict
         - and, a value of `None` is returned in the dictionary for that cache-dir

        See also
        -----------
        * `?cohorts.Cohort.summarize_provenance` which summarizes provenance files among
        cache_dirs.
        * `?cohorts.Cohort.summarize_dataframe` which hashes/summarizes contents of the data
        frame for this cohort.
        """
        provenance_summary = {}
        df = self.as_dataframe()
        for cache in self.cache_names:
            cache_name = self.cache_names[cache]
            cache_provenance = None
            num_discrepant = 0
            this_cache_dir = path.join(self.cache_dir, cache_name)
            if path.exists(this_cache_dir):
                for patient_id in self._list_patient_ids():
                    patient_cache_dir = path.join(this_cache_dir, patient_id)
                    try:
                        this_provenance = self.load_provenance(patient_cache_dir = patient_cache_dir)
                    except:
                        this_provenance = None
                    if this_provenance:
                        if not(cache_provenance):
                            cache_provenance = this_provenance
                        else:
                            num_discrepant += compare_provenance(this_provenance, cache_provenance)
                if num_discrepant == 0:
                    provenance_summary[cache_name] = cache_provenance
                else:
                    provenance_summary[cache_name] = None
        return(provenance_summary)

    def summarize_dataframe(self):
        """Summarize default dataframe for this cohort using a hash function.
        Useful for confirming the version of data used in various reports, e.g. ipynbs
        """
        if self.dataframe_hash:
            return(self.dataframe_hash)
        else:
            df = self._as_dataframe_unmodified()
            return(self.dataframe_hash)

    def summarize_provenance(self):
        """Utility function to summarize provenance files for cached items used by a Cohort.

        At the moment, most PROVENANCE files contain details about packages used to
        generate files. However, this function is generic & so it summarizes the contents
        of those files irrespective of their contents.

        Returns
        ----------
        Dict containing summary of provenance items, among all cache dirs used by the Cohort.

        IE if all provenances are identical across all cache dirs, then a single set of
        provenances is returned. Otherwise, if all provenances are not identical, the provenance
        items per cache_dir are returned.

        See also
        ----------
        `?cohorts.Cohort.summarize_provenance_per_cache` which is used to summarize provenance
        for each existing cache_dir.
        """
        provenance_per_cache = self.summarize_provenance_per_cache()
        summary_provenance = None
        num_discrepant = 0
        for cache in provenance_per_cache:
            if not(summary_provenance):
                ## pick arbitrary provenance & call this the "summary" (for now)
                summary_provenance = provenance_per_cache[cache]
                summary_provenance_name = cache
            ## for each cache, check equivalence with summary_provenance
            num_discrepant += compare_provenance(
                provenance_per_cache[cache],
                summary_provenance,
                left_outer_diff = "In %s but not in %s" % (cache, summary_provenance_name),
                right_outer_diff = "In %s but not in %s" % (summary_provenance_name, cache)
            )
        ## compare provenance across cached items
        if num_discrepant == 0:
            prov = summary_provenance ## report summary provenance if exists
        else:
            prov = provenance_per_cache ## otherwise, return provenance per cache
        return(prov)

    def summarize_data_sources(self):
        """Utility function to summarize data source status for this Cohort, useful for confirming
        the state of data used for an analysis

        Returns
        ----------
        Dictionary with summary of data sources

        Currently contains
        - dataframe_hash: hash of the dataframe (see `?cohorts.Cohort.summarize_dataframe`)
        - provenance_file_summary: summary of provenance file contents (see `?cohorts.Cohort.summarize_provenance`)
        """
        provenance_file_summary = self.summarize_provenance()
        dataframe_hash = self.summarize_dataframe()
        results = {
            "provenance_file_summary": provenance_file_summary,
            "dataframe_hash": dataframe_hash
        }
        return(results)<|MERGE_RESOLUTION|>--- conflicted
+++ resolved
@@ -776,7 +776,7 @@
                 patient_effects[patient.id] = effects
         return patient_effects
 
-    def _load_single_patient_effects_unfiltered(self, patient, only_nonsynonymous, all_effects):
+    def _load_single_patient_effects_unfiltered(self, patient, only_nonsynonymous):
         """
         Load single patient effects without applying a filter-function
         """
@@ -788,16 +788,7 @@
         else:
             cached = self.load_from_cache(self.cache_names["effect"], patient.id, cached_file_name)
         if cached is not None:
-<<<<<<< HEAD
             return cached
-=======
-            return filter_effects(effect_collection=cached,
-                                  variant_collection=variants,
-                                  patient=patient,
-                                  filter_fn=filter_fn,
-                                  all_effects=all_effects,
-                                  **kwargs)
->>>>>>> f9f4af23
 
         # prepare various cached effects
         # Don't filter here, as these variants are used to generate the
@@ -806,33 +797,18 @@
         if variants is None:
             return None
 
-<<<<<<< HEAD
         ### all effects per variant (not the top priority)
         effects = variants.effects()
-        self.save_to_cache(effects, self.cache_names["all_effect"], patient.id, cached_file_name)
-
-        ### top priority effect per variant
-        top_effects = EffectCollection(list(effects.top_priority_effect_per_variant().values()))
-        self.save_to_cache(top_effects, self.cache_names["effect"], patient.id, cached_file_name)
-
-        ### top priority effect among nonsynonymous effects
-        nonsynonymous_effects = EffectCollection(
-            list(effects.drop_silent_and_noncoding().top_priority_effect_per_variant().values()))
-=======
-        # Save all effects, rather than top priority only. See https://github.com/hammerlab/cohorts/issues/252.
         self.save_to_cache(effects, self.cache_names["effect"], patient.id, cached_file_name)
 
         # Save all nonsynonymous effects, rather than top priority only.
         nonsynonymous_effects = effects.drop_silent_and_noncoding()
->>>>>>> f9f4af23
         self.save_to_cache(nonsynonymous_effects, self.cache_names["nonsynonymous_effect"], patient.id, cached_file_name)
         
-        if all_effects:
-            return effects
-        elif only_nonsynonymous:
+        if only_nonsynonymous:
             return nonsynonymous_effects
         else:
-            return top_effects
+            return effects
 
     def _load_single_patient_effects(self, patient, only_nonsynonymous, all_effects, filter_fn, **kwargs):
         filter_fn_name = get_function_name(filter_fn)
@@ -841,7 +817,7 @@
         cached_file_name = "{}-effects.{}.pkl".format(self.merge_type, hash_function(filter_fn, **kwargs))
         cache_logger.debug("filtered effects cache name set to: {}".format(cached_file_name))
 
-        # try to get result from cache
+        # try to get filtered result from cache
         cached = self.load_from_cache(self.cache_names["effect"], patient.id, cached_file_name)
         if cached is not None:
             return cached
@@ -849,8 +825,8 @@
         # get effects in absence of filter
         effects = self._load_single_patient_effects_unfiltered(
             patient=patient,
-            only_nonsynonymous=only_nonsynonymous,
-            all_effects=all_effects)
+            only_nonsynonymous=only_nonsynonymous)
+
         # (needed for metadata - should ideally be included in the `effects` object)
         variants = self._load_single_patient_variants(
             patient, filter_fn=None)
